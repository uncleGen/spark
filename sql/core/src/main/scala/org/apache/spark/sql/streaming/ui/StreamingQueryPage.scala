--- conflicted
+++ resolved
@@ -194,17 +194,10 @@
     <tr>
       <td>{UIUtils.getQueryName(streamingQuery)}</td>
       <td>{UIUtils.getQueryStatus(streamingQuery)}</td>
-<<<<<<< HEAD
       <td>{streamingQuery.summary.id}</td>
       <td><a href={statisticsLink}>{streamingQuery.summary.runId}</a></td>
       <td>{SparkUIUtils.formatDate(streamingQuery.summary.startTimestamp)}</td>
-      <td>{query.duration}</td>
-=======
-      <td>{streamingQuery.id}</td>
-      <td><a href={statisticsLink}>{streamingQuery.runId}</a></td>
-      <td>{SparkUIUtils.formatDate(streamingQuery.startTimestamp)}</td>
       <td>{SparkUIUtils.formatDurationVerbose(query.duration)}</td>
->>>>>>> f5f6eee3
       <td>{withNoProgress(streamingQuery, {query.avgInput.formatted("%.2f")}, "NaN")}</td>
       <td>{withNoProgress(streamingQuery, {query.avgProcess.formatted("%.2f")}, "NaN")}</td>
       <td>{withNoProgress(streamingQuery, {streamingQuery.lastProgress.batchId}, "NaN")}</td>
@@ -231,22 +224,12 @@
 
   private def streamingRow(uiData: StreamingQueryUIData): StructuredStreamingRow = {
     val duration = if (isActive) {
-<<<<<<< HEAD
-      SparkUIUtils.formatDurationVerbose(System.currentTimeMillis() - uiData.summary.startTimestamp)
+      System.currentTimeMillis() - uiData.summary.startTimestamp
     } else {
       withNoProgress(uiData, {
         val endTimeMs = uiData.lastProgress.timestamp
-        val durationMS = parseProgressTimestamp(endTimeMs) - uiData.summary.startTimestamp
-        SparkUIUtils.formatDurationVerbose(durationMS)
-      }, "-")
-=======
-      System.currentTimeMillis() - query.startTimestamp
-    } else {
-      withNoProgress(query, {
-        val endTimeMs = query.lastProgress.timestamp
-        parseProgressTimestamp(endTimeMs) - query.startTimestamp
+        parseProgressTimestamp(endTimeMs) - uiData.summary.startTimestamp
       }, 0)
->>>>>>> f5f6eee3
     }
 
     val avgInput = (uiData.recentProgress.map(p => withNumberInvalid(p.inputRowsPerSecond)).sum /
@@ -260,17 +243,11 @@
 
   private def ordering(sortColumn: String, desc: Boolean): Ordering[StructuredStreamingRow] = {
     val ordering: Ordering[StructuredStreamingRow] = sortColumn match {
-      case "Name" => Ordering.by(q => UIUtils.getQueryName(q.streamingUIData))
-<<<<<<< HEAD
+      case "Name" => Ordering.by(row => UIUtils.getQueryName(row.streamingUIData))
+      case "Status" => Ordering.by(row => UIUtils.getQueryStatus(row.streamingUIData))
       case "ID" => Ordering.by(_.streamingUIData.summary.id)
       case "Run ID" => Ordering.by(_.streamingUIData.summary.runId)
       case "Start Time" => Ordering.by(_.streamingUIData.summary.startTimestamp)
-=======
-      case "Status" => Ordering.by(q => UIUtils.getQueryStatus(q.streamingUIData))
-      case "ID" => Ordering.by(_.streamingUIData.id)
-      case "Run ID" => Ordering.by(_.streamingUIData.runId)
-      case "Start Time" => Ordering.by(_.streamingUIData.startTimestamp)
->>>>>>> f5f6eee3
       case "Duration" => Ordering.by(_.duration)
       case "Avg Input /sec" => Ordering.by(_.avgInput)
       case "Avg Process /sec" => Ordering.by(_.avgProcess)
