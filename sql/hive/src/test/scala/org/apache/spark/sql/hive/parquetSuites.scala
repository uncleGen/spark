/*
 * Licensed to the Apache Software Foundation (ASF) under one or more
 * contributor license agreements.  See the NOTICE file distributed with
 * this work for additional information regarding copyright ownership.
 * The ASF licenses this file to You under the Apache License, Version 2.0
 * (the "License"); you may not use this file except in compliance with
 * the License.  You may obtain a copy of the License at
 *
 *    http://www.apache.org/licenses/LICENSE-2.0
 *
 * Unless required by applicable law or agreed to in writing, software
 * distributed under the License is distributed on an "AS IS" BASIS,
 * WITHOUT WARRANTIES OR CONDITIONS OF ANY KIND, either express or implied.
 * See the License for the specific language governing permissions and
 * limitations under the License.
 */

package org.apache.spark.sql.hive

import java.io.File

import org.apache.spark.sql._
import org.apache.spark.sql.catalyst.TableIdentifier
import org.apache.spark.sql.catalyst.catalog.CatalogRelation
import org.apache.spark.sql.execution.DataSourceScanExec
import org.apache.spark.sql.execution.datasources._
import org.apache.spark.sql.hive.execution.HiveTableScanExec
import org.apache.spark.sql.hive.test.TestHiveSingleton
import org.apache.spark.sql.internal.SQLConf
import org.apache.spark.sql.test.SQLTestUtils
import org.apache.spark.sql.types._
import org.apache.spark.util.Utils

// The data where the partitioning key exists only in the directory structure.
case class ParquetData(intField: Int, stringField: String)
// The data that also includes the partitioning key
case class ParquetDataWithKey(p: Int, intField: Int, stringField: String)

case class StructContainer(intStructField: Int, stringStructField: String)

case class ParquetDataWithComplexTypes(
    intField: Int,
    stringField: String,
    structField: StructContainer,
    arrayField: Seq[Int])

case class ParquetDataWithKeyAndComplexTypes(
    p: Int,
    intField: Int,
    stringField: String,
    structField: StructContainer,
    arrayField: Seq[Int])

/**
 * A suite to test the automatic conversion of metastore tables with parquet data to use the
 * built in parquet support.
 */
class ParquetMetastoreSuite extends ParquetPartitioningTest {
  import hiveContext._
  import spark.implicits._

  override def beforeAll(): Unit = {
    super.beforeAll()
    dropTables("partitioned_parquet",
      "partitioned_parquet_with_key",
      "partitioned_parquet_with_complextypes",
      "partitioned_parquet_with_key_and_complextypes",
      "normal_parquet",
      "jt",
      "jt_array",
      "test_parquet")
    sql(s"""
      create external table partitioned_parquet
      (
        intField INT,
        stringField STRING
      )
      PARTITIONED BY (p int)
      ROW FORMAT SERDE 'org.apache.hadoop.hive.ql.io.parquet.serde.ParquetHiveSerDe'
       STORED AS
       INPUTFORMAT 'org.apache.hadoop.hive.ql.io.parquet.MapredParquetInputFormat'
       OUTPUTFORMAT 'org.apache.hadoop.hive.ql.io.parquet.MapredParquetOutputFormat'
      location '${partitionedTableDir.toURI}'
    """)

    sql(s"""
      create external table partitioned_parquet_with_key
      (
        intField INT,
        stringField STRING
      )
      PARTITIONED BY (p int)
      ROW FORMAT SERDE 'org.apache.hadoop.hive.ql.io.parquet.serde.ParquetHiveSerDe'
       STORED AS
       INPUTFORMAT 'org.apache.hadoop.hive.ql.io.parquet.MapredParquetInputFormat'
       OUTPUTFORMAT 'org.apache.hadoop.hive.ql.io.parquet.MapredParquetOutputFormat'
      location '${partitionedTableDirWithKey.toURI}'
    """)

    sql(s"""
      create external table normal_parquet
      (
        intField INT,
        stringField STRING
      )
      ROW FORMAT SERDE 'org.apache.hadoop.hive.ql.io.parquet.serde.ParquetHiveSerDe'
       STORED AS
       INPUTFORMAT 'org.apache.hadoop.hive.ql.io.parquet.MapredParquetInputFormat'
       OUTPUTFORMAT 'org.apache.hadoop.hive.ql.io.parquet.MapredParquetOutputFormat'
      location '${new File(normalTableDir, "normal").toURI}'
    """)

    sql(s"""
      CREATE EXTERNAL TABLE partitioned_parquet_with_complextypes
      (
        intField INT,
        stringField STRING,
        structField STRUCT<intStructField: INT, stringStructField: STRING>,
        arrayField ARRAY<INT>
      )
      PARTITIONED BY (p int)
      ROW FORMAT SERDE 'org.apache.hadoop.hive.ql.io.parquet.serde.ParquetHiveSerDe'
       STORED AS
       INPUTFORMAT 'org.apache.hadoop.hive.ql.io.parquet.MapredParquetInputFormat'
       OUTPUTFORMAT 'org.apache.hadoop.hive.ql.io.parquet.MapredParquetOutputFormat'
      LOCATION '${partitionedTableDirWithComplexTypes.toURI}'
    """)

    sql(s"""
      CREATE EXTERNAL TABLE partitioned_parquet_with_key_and_complextypes
      (
        intField INT,
        stringField STRING,
        structField STRUCT<intStructField: INT, stringStructField: STRING>,
        arrayField ARRAY<INT>
      )
      PARTITIONED BY (p int)
      ROW FORMAT SERDE 'org.apache.hadoop.hive.ql.io.parquet.serde.ParquetHiveSerDe'
       STORED AS
       INPUTFORMAT 'org.apache.hadoop.hive.ql.io.parquet.MapredParquetInputFormat'
       OUTPUTFORMAT 'org.apache.hadoop.hive.ql.io.parquet.MapredParquetOutputFormat'
      LOCATION '${partitionedTableDirWithKeyAndComplexTypes.toURI}'
    """)

    sql(
      """
        |create table test_parquet
        |(
        |  intField INT,
        |  stringField STRING
        |)
        |ROW FORMAT SERDE 'org.apache.hadoop.hive.ql.io.parquet.serde.ParquetHiveSerDe'
        |STORED AS
        |  INPUTFORMAT 'org.apache.hadoop.hive.ql.io.parquet.MapredParquetInputFormat'
        |  OUTPUTFORMAT 'org.apache.hadoop.hive.ql.io.parquet.MapredParquetOutputFormat'
      """.stripMargin)

    (1 to 10).foreach { p =>
      sql(s"ALTER TABLE partitioned_parquet ADD PARTITION (p=$p)")
    }

    (1 to 10).foreach { p =>
      sql(s"ALTER TABLE partitioned_parquet_with_key ADD PARTITION (p=$p)")
    }

    (1 to 10).foreach { p =>
      sql(s"ALTER TABLE partitioned_parquet_with_key_and_complextypes ADD PARTITION (p=$p)")
    }

    (1 to 10).foreach { p =>
      sql(s"ALTER TABLE partitioned_parquet_with_complextypes ADD PARTITION (p=$p)")
    }

    (1 to 10).map(i => (i, s"str$i")).toDF("a", "b").createOrReplaceTempView("jt")
    (1 to 10).map(i => Tuple1(Seq(new Integer(i), null))).toDF("a")
      .createOrReplaceTempView("jt_array")

    assert(spark.sqlContext.getConf(HiveUtils.CONVERT_METASTORE_PARQUET.key) == "true")
  }

  override def afterAll(): Unit = {
    dropTables("partitioned_parquet",
      "partitioned_parquet_with_key",
      "partitioned_parquet_with_complextypes",
      "partitioned_parquet_with_key_and_complextypes",
      "normal_parquet",
      "jt",
      "jt_array",
      "test_parquet")
    super.afterAll()
  }

  test(s"conversion is working") {
    assert(
      sql("SELECT * FROM normal_parquet").queryExecution.sparkPlan.collect {
        case _: HiveTableScanExec => true
      }.isEmpty)
    assert(
      sql("SELECT * FROM normal_parquet").queryExecution.sparkPlan.collect {
        case _: DataSourceScanExec => true
      }.nonEmpty)
  }

  test("scan an empty parquet table") {
    checkAnswer(sql("SELECT count(*) FROM test_parquet"), Row(0))
  }

  test("scan an empty parquet table with upper case") {
    checkAnswer(sql("SELECT count(INTFIELD) FROM TEST_parquet"), Row(0))
  }

  test("insert into an empty parquet table") {
    dropTables("test_insert_parquet")
    sql(
      """
        |create table test_insert_parquet
        |(
        |  intField INT,
        |  stringField STRING
        |)
        |ROW FORMAT SERDE 'org.apache.hadoop.hive.ql.io.parquet.serde.ParquetHiveSerDe'
        |STORED AS
        |  INPUTFORMAT 'org.apache.hadoop.hive.ql.io.parquet.MapredParquetInputFormat'
        |  OUTPUTFORMAT 'org.apache.hadoop.hive.ql.io.parquet.MapredParquetOutputFormat'
      """.stripMargin)

    // Insert into am empty table.
    sql("insert into table test_insert_parquet select a, b from jt where jt.a > 5")
    checkAnswer(
      sql(s"SELECT intField, stringField FROM test_insert_parquet WHERE intField < 8"),
      Row(6, "str6") :: Row(7, "str7") :: Nil
    )
    // Insert overwrite.
    sql("insert overwrite table test_insert_parquet select a, b from jt where jt.a < 5")
    checkAnswer(
      sql(s"SELECT intField, stringField FROM test_insert_parquet WHERE intField > 2"),
      Row(3, "str3") :: Row(4, "str4") :: Nil
    )
    dropTables("test_insert_parquet")

    // Create it again.
    sql(
      """
        |create table test_insert_parquet
        |(
        |  intField INT,
        |  stringField STRING
        |)
        |ROW FORMAT SERDE 'org.apache.hadoop.hive.ql.io.parquet.serde.ParquetHiveSerDe'
        |STORED AS
        |  INPUTFORMAT 'org.apache.hadoop.hive.ql.io.parquet.MapredParquetInputFormat'
        |  OUTPUTFORMAT 'org.apache.hadoop.hive.ql.io.parquet.MapredParquetOutputFormat'
      """.stripMargin)
    // Insert overwrite an empty table.
    sql("insert overwrite table test_insert_parquet select a, b from jt where jt.a < 5")
    checkAnswer(
      sql(s"SELECT intField, stringField FROM test_insert_parquet WHERE intField > 2"),
      Row(3, "str3") :: Row(4, "str4") :: Nil
    )
    // Insert into the table.
    sql("insert into table test_insert_parquet select a, b from jt")
    checkAnswer(
      sql(s"SELECT intField, stringField FROM test_insert_parquet"),
      (1 to 10).map(i => Row(i, s"str$i")) ++ (1 to 4).map(i => Row(i, s"str$i"))
    )
    dropTables("test_insert_parquet")
  }

  test("scan a parquet table created through a CTAS statement") {
    withTable("test_parquet_ctas") {
      sql(
        """
          |create table test_parquet_ctas ROW FORMAT
          |SERDE 'org.apache.hadoop.hive.ql.io.parquet.serde.ParquetHiveSerDe'
          |STORED AS
          |  INPUTFORMAT 'org.apache.hadoop.hive.ql.io.parquet.MapredParquetInputFormat'
          |  OUTPUTFORMAT 'org.apache.hadoop.hive.ql.io.parquet.MapredParquetOutputFormat'
          |AS select * from jt
        """.stripMargin)

      checkAnswer(
        sql(s"SELECT a, b FROM test_parquet_ctas WHERE a = 1"),
        Seq(Row(1, "str1"))
      )

      table("test_parquet_ctas").queryExecution.optimizedPlan match {
        case LogicalRelation(_: HadoopFsRelation, _, _, _) => // OK
        case _ => fail(
          "test_parquet_ctas should be converted to " +
              s"${classOf[HadoopFsRelation ].getCanonicalName }")
      }
    }
  }

  test("MetastoreRelation in InsertIntoTable will be converted") {
    withTable("test_insert_parquet") {
      sql(
        """
          |create table test_insert_parquet
          |(
          |  intField INT
          |)
          |ROW FORMAT SERDE 'org.apache.hadoop.hive.ql.io.parquet.serde.ParquetHiveSerDe'
          |STORED AS
          |  INPUTFORMAT 'org.apache.hadoop.hive.ql.io.parquet.MapredParquetInputFormat'
          |  OUTPUTFORMAT 'org.apache.hadoop.hive.ql.io.parquet.MapredParquetOutputFormat'
        """.stripMargin)

      val df = sql("INSERT INTO TABLE test_insert_parquet SELECT a FROM jt")
      df.queryExecution.analyzed match {
        case cmd: InsertIntoHadoopFsRelationCommand =>
          assert(cmd.catalogTable.map(_.identifier.table) === Some("test_insert_parquet"))
        case o => fail("test_insert_parquet should be converted to a " +
          s"${classOf[HadoopFsRelation ].getCanonicalName}. However, found a ${o.toString}")
      }

      checkAnswer(
        sql("SELECT intField FROM test_insert_parquet WHERE test_insert_parquet.intField > 5"),
        sql("SELECT a FROM jt WHERE jt.a > 5").collect()
      )
    }
  }

  test("MetastoreRelation in InsertIntoHiveTable will be converted") {
    withTable("test_insert_parquet") {
      sql(
        """
          |create table test_insert_parquet
          |(
          |  int_array array<int>
          |)
          |ROW FORMAT SERDE 'org.apache.hadoop.hive.ql.io.parquet.serde.ParquetHiveSerDe'
          |STORED AS
          |  INPUTFORMAT 'org.apache.hadoop.hive.ql.io.parquet.MapredParquetInputFormat'
          |  OUTPUTFORMAT 'org.apache.hadoop.hive.ql.io.parquet.MapredParquetOutputFormat'
        """.stripMargin)

      val df = sql("INSERT INTO TABLE test_insert_parquet SELECT a FROM jt_array")
      df.queryExecution.analyzed match {
        case cmd: InsertIntoHadoopFsRelationCommand =>
          assert(cmd.catalogTable.map(_.identifier.table) === Some("test_insert_parquet"))
        case o => fail("test_insert_parquet should be converted to a " +
          s"${classOf[HadoopFsRelation ].getCanonicalName}. However, found a ${o.toString}")
      }

      checkAnswer(
        sql("SELECT int_array FROM test_insert_parquet"),
        sql("SELECT a FROM jt_array").collect()
      )
    }
  }

  test("SPARK-6450 regression test") {
    withTable("ms_convert") {
      sql(
        """CREATE TABLE IF NOT EXISTS ms_convert (key INT)
          |ROW FORMAT SERDE 'org.apache.hadoop.hive.ql.io.parquet.serde.ParquetHiveSerDe'
          |STORED AS
          |  INPUTFORMAT 'org.apache.hadoop.hive.ql.io.parquet.MapredParquetInputFormat'
          |  OUTPUTFORMAT 'org.apache.hadoop.hive.ql.io.parquet.MapredParquetOutputFormat'
        """.stripMargin)

      // This shouldn't throw AnalysisException
      val analyzed = sql(
        """SELECT key FROM ms_convert
          |UNION ALL
          |SELECT key FROM ms_convert
        """.stripMargin).queryExecution.analyzed

      assertResult(2) {
        analyzed.collect {
          case r @ LogicalRelation(_: HadoopFsRelation, _, _, _) => r
        }.size
      }
    }
  }

  def collectHadoopFsRelation(df: DataFrame): HadoopFsRelation = {
    val plan = df.queryExecution.analyzed
    plan.collectFirst {
      case LogicalRelation(r: HadoopFsRelation, _, _, _) => r
    }.getOrElse {
      fail(s"Expecting a HadoopFsRelation 2, but got:\n$plan")
    }
  }

  test("SPARK-7749: non-partitioned metastore Parquet table lookup should use cached relation") {
    withTable("nonPartitioned") {
      sql(
        """
          |CREATE TABLE nonPartitioned (
          |  key INT,
          |  value STRING
          |)
          |STORED AS PARQUET
        """.stripMargin)

      // First lookup fills the cache
      val r1 = collectHadoopFsRelation(table("nonPartitioned"))
      // Second lookup should reuse the cache
      val r2 = collectHadoopFsRelation(table("nonPartitioned"))
      // They should be the same instance
      assert(r1 eq r2)
    }
  }

  test("SPARK-7749: partitioned metastore Parquet table lookup should use cached relation") {
    withTable("partitioned") {
      sql(
        """
          |CREATE TABLE partitioned (
          |  key INT,
          |  value STRING
          |)
          |PARTITIONED BY (part INT)
          |STORED AS PARQUET
        """.stripMargin)

      // First lookup fills the cache
      val r1 = collectHadoopFsRelation(table("partitioned"))
      // Second lookup should reuse the cache
      val r2 = collectHadoopFsRelation(table("partitioned"))
      // They should be the same instance
      assert(r1 eq r2)
    }
  }

  test("SPARK-15968: nonempty partitioned metastore Parquet table lookup should use cached " +
      "relation") {
    withTable("partitioned") {
      sql(
        """
          |CREATE TABLE partitioned (
          |  key INT,
          |  value STRING
          |)
          |PARTITIONED BY (part INT)
          |STORED AS PARQUET
        """.stripMargin)
      sql("INSERT INTO TABLE partitioned PARTITION(part=0) SELECT 1 as key, 'one' as value")

      // First lookup fills the cache
      val r1 = collectHadoopFsRelation(table("partitioned"))
      // Second lookup should reuse the cache
      val r2 = collectHadoopFsRelation(table("partitioned"))
      // They should be the same instance
      assert(r1 eq r2)
    }
  }

  test("Caching converted data source Parquet Relations") {
    def checkCached(tableIdentifier: TableIdentifier): Unit = {
      // Converted test_parquet should be cached.
      sessionState.catalog.getCachedDataSourceTable(tableIdentifier) match {
        case null => fail("Converted test_parquet should be cached in the cache.")
<<<<<<< HEAD
        case logical @ LogicalRelation(parquetRelation: HadoopFsRelation, _, _, _) => // OK
=======
        case LogicalRelation(_: HadoopFsRelation, _, _) => // OK
>>>>>>> 9ea201cf
        case other =>
          fail(
            "The cached test_parquet should be a Parquet Relation. " +
              s"However, $other is returned form the cache.")
      }
    }

    dropTables("test_insert_parquet", "test_parquet_partitioned_cache_test")

    sql(
      """
        |create table test_insert_parquet
        |(
        |  intField INT,
        |  stringField STRING
        |)
        |ROW FORMAT SERDE 'org.apache.hadoop.hive.ql.io.parquet.serde.ParquetHiveSerDe'
        |STORED AS
        |  INPUTFORMAT 'org.apache.hadoop.hive.ql.io.parquet.MapredParquetInputFormat'
        |  OUTPUTFORMAT 'org.apache.hadoop.hive.ql.io.parquet.MapredParquetOutputFormat'
      """.stripMargin)

    var tableIdentifier = TableIdentifier("test_insert_parquet", Some("default"))

    // First, make sure the converted test_parquet is not cached.
    assert(sessionState.catalog.getCachedDataSourceTable(tableIdentifier) === null)
    // Table lookup will make the table cached.
    table("test_insert_parquet")
    checkCached(tableIdentifier)
    // For insert into non-partitioned table, we will do the conversion,
    // so the converted test_insert_parquet should be cached.
    sessionState.refreshTable("test_insert_parquet")
    assert(sessionState.catalog.getCachedDataSourceTable(tableIdentifier) === null)
    sql(
      """
        |INSERT INTO TABLE test_insert_parquet
        |select a, b from jt
      """.stripMargin)
    checkCached(tableIdentifier)
    // Make sure we can read the data.
    checkAnswer(
      sql("select * from test_insert_parquet"),
      sql("select a, b from jt").collect())
    // Invalidate the cache.
    sessionState.refreshTable("test_insert_parquet")
    assert(sessionState.catalog.getCachedDataSourceTable(tableIdentifier) === null)

    // Create a partitioned table.
    sql(
      """
        |create table test_parquet_partitioned_cache_test
        |(
        |  intField INT,
        |  stringField STRING
        |)
        |PARTITIONED BY (`date` string)
        |ROW FORMAT SERDE 'org.apache.hadoop.hive.ql.io.parquet.serde.ParquetHiveSerDe'
        |STORED AS
        |  INPUTFORMAT 'org.apache.hadoop.hive.ql.io.parquet.MapredParquetInputFormat'
        |  OUTPUTFORMAT 'org.apache.hadoop.hive.ql.io.parquet.MapredParquetOutputFormat'
      """.stripMargin)

    tableIdentifier = TableIdentifier("test_parquet_partitioned_cache_test", Some("default"))
    assert(sessionState.catalog.getCachedDataSourceTable(tableIdentifier) === null)
    sql(
      """
        |INSERT INTO TABLE test_parquet_partitioned_cache_test
        |PARTITION (`date`='2015-04-01')
        |select a, b from jt
      """.stripMargin)
    // Right now, insert into a partitioned Parquet is not supported in data source Parquet.
    // So, we expect it is not cached.
    assert(sessionState.catalog.getCachedDataSourceTable(tableIdentifier) === null)
    sql(
      """
        |INSERT INTO TABLE test_parquet_partitioned_cache_test
        |PARTITION (`date`='2015-04-02')
        |select a, b from jt
      """.stripMargin)
    assert(sessionState.catalog.getCachedDataSourceTable(tableIdentifier) === null)

    // Make sure we can cache the partitioned table.
    table("test_parquet_partitioned_cache_test")
    checkCached(tableIdentifier)
    // Make sure we can read the data.
    checkAnswer(
      sql("select STRINGField, `date`, intField from test_parquet_partitioned_cache_test"),
      sql(
        """
          |select b, '2015-04-01', a FROM jt
          |UNION ALL
          |select b, '2015-04-02', a FROM jt
        """.stripMargin).collect())

    sessionState.refreshTable("test_parquet_partitioned_cache_test")
    assert(sessionState.catalog.getCachedDataSourceTable(tableIdentifier) === null)

    dropTables("test_insert_parquet", "test_parquet_partitioned_cache_test")
  }

  test("SPARK-15248: explicitly added partitions should be readable") {
    withTable("test_added_partitions", "test_temp") {
      withTempDir { src =>
        val partitionDir = new File(src, "partition").toURI
        sql(
          """
            |CREATE TABLE test_added_partitions (a STRING)
            |PARTITIONED BY (b INT)
            |STORED AS PARQUET
          """.stripMargin)

        // Temp view that is used to insert data into partitioned table
        Seq("foo", "bar").toDF("a").createOrReplaceTempView("test_temp")
        sql("INSERT INTO test_added_partitions PARTITION(b='0') SELECT a FROM test_temp")

        checkAnswer(
          sql("SELECT * FROM test_added_partitions"),
          Seq(Row("foo", 0), Row("bar", 0)))

        // Create partition without data files and check whether it can be read
        sql(s"ALTER TABLE test_added_partitions ADD PARTITION (b='1') LOCATION '$partitionDir'")
        checkAnswer(
          sql("SELECT * FROM test_added_partitions"),
          Seq(Row("foo", 0), Row("bar", 0)))

        // Add data files to partition directory and check whether they can be read
        sql("INSERT INTO TABLE test_added_partitions PARTITION (b=1) select 'baz' as a")
        checkAnswer(
          sql("SELECT * FROM test_added_partitions"),
          Seq(Row("foo", 0), Row("bar", 0), Row("baz", 1)))

        // Check it with pruning predicates
        checkAnswer(
          sql("SELECT * FROM test_added_partitions where b = 0"),
          Seq(Row("foo", 0), Row("bar", 0)))
        checkAnswer(
          sql("SELECT * FROM test_added_partitions where b = 1"),
          Seq(Row("baz", 1)))
        checkAnswer(
          sql("SELECT * FROM test_added_partitions where b = 2"),
          Seq.empty)

        // Also verify the inputFiles implementation
        assert(sql("select * from test_added_partitions").inputFiles.length == 2)
        assert(sql("select * from test_added_partitions where b = 0").inputFiles.length == 1)
        assert(sql("select * from test_added_partitions where b = 1").inputFiles.length == 1)
        assert(sql("select * from test_added_partitions where b = 2").inputFiles.length == 0)
      }
    }
  }

  test("Explicitly added partitions should be readable after load") {
    withTable("test_added_partitions") {
      withTempDir { src =>
        val newPartitionDir = src.toURI.toString
        spark.range(2).selectExpr("cast(id as string)").toDF("a").write
          .mode("overwrite")
          .parquet(newPartitionDir)

        sql(
          """
            |CREATE TABLE test_added_partitions (a STRING)
            |PARTITIONED BY (b INT)
            |STORED AS PARQUET
          """.stripMargin)

        // Create partition without data files and check whether it can be read
        sql(s"ALTER TABLE test_added_partitions ADD PARTITION (b='1')")
        // This table fetch is to fill the cache with zero leaf files
        checkAnswer(spark.table("test_added_partitions"), Seq.empty)

        sql(
          s"""
             |LOAD DATA LOCAL INPATH '$newPartitionDir' OVERWRITE
             |INTO TABLE test_added_partitions PARTITION(b='1')
           """.stripMargin)

        checkAnswer(
          spark.table("test_added_partitions"),
          Seq(Row("0", 1), Row("1", 1)))
      }
    }
  }

  test("Non-partitioned table readable after load") {
    withTable("tab") {
      withTempDir { src =>
        val newPartitionDir = src.toURI.toString
        spark.range(2).selectExpr("cast(id as string)").toDF("a").write
          .mode("overwrite")
          .parquet(newPartitionDir)

        sql("CREATE TABLE tab (a STRING) STORED AS PARQUET")

        // This table fetch is to fill the cache with zero leaf files
        checkAnswer(spark.table("tab"), Seq.empty)

        sql(
          s"""
             |LOAD DATA LOCAL INPATH '$newPartitionDir' OVERWRITE
             |INTO TABLE tab
           """.stripMargin)

        checkAnswer(spark.table("tab"), Seq(Row("0"), Row("1")))
      }
    }
  }

  test("self-join") {
    val table = spark.table("normal_parquet")
    val selfJoin = table.as("t1").crossJoin(table.as("t2"))
    checkAnswer(selfJoin,
      sql("SELECT * FROM normal_parquet x CROSS JOIN normal_parquet y"))
  }
}

/**
 * A suite of tests for the Parquet support through the data sources API.
 */
class ParquetSourceSuite extends ParquetPartitioningTest {
  import testImplicits._
  import spark._

  override def beforeAll(): Unit = {
    super.beforeAll()
    dropTables("partitioned_parquet",
      "partitioned_parquet_with_key",
      "partitioned_parquet_with_complextypes",
      "partitioned_parquet_with_key_and_complextypes",
      "normal_parquet")

    sql( s"""
      CREATE TEMPORARY VIEW partitioned_parquet
      USING org.apache.spark.sql.parquet
      OPTIONS (
        path '${partitionedTableDir.toURI}'
      )
    """)

    sql( s"""
      CREATE TEMPORARY VIEW partitioned_parquet_with_key
      USING org.apache.spark.sql.parquet
      OPTIONS (
        path '${partitionedTableDirWithKey.toURI}'
      )
    """)

    sql( s"""
      CREATE TEMPORARY VIEW normal_parquet
      USING org.apache.spark.sql.parquet
      OPTIONS (
        path '${new File(partitionedTableDir, "p=1").toURI}'
      )
    """)

    sql( s"""
      CREATE TEMPORARY VIEW partitioned_parquet_with_key_and_complextypes
      USING org.apache.spark.sql.parquet
      OPTIONS (
        path '${partitionedTableDirWithKeyAndComplexTypes.toURI}'
      )
    """)

    sql( s"""
      CREATE TEMPORARY VIEW partitioned_parquet_with_complextypes
      USING org.apache.spark.sql.parquet
      OPTIONS (
        path '${partitionedTableDirWithComplexTypes.toURI}'
      )
    """)
  }

  test("SPARK-6016 make sure to use the latest footers") {
    sql("drop table if exists spark_6016_fix")

    // Create a DataFrame with two partitions. So, the created table will have two parquet files.
    val df1 = (1 to 10).map(Tuple1(_)).toDF("a").coalesce(2)
    df1.write.mode(SaveMode.Overwrite).format("parquet").saveAsTable("spark_6016_fix")
    checkAnswer(
      sql("select * from spark_6016_fix"),
      (1 to 10).map(i => Row(i))
    )

    // Create a DataFrame with four partitions. So, the created table will have four parquet files.
    val df2 = (1 to 10).map(Tuple1(_)).toDF("b").coalesce(4)
    df2.write.mode(SaveMode.Overwrite).format("parquet").saveAsTable("spark_6016_fix")
    // For the bug of SPARK-6016, we are caching two outdated footers for df1. Then,
    // since the new table has four parquet files, we are trying to read new footers from two files
    // and then merge metadata in footers of these four (two outdated ones and two latest one),
    // which will cause an error.
    checkAnswer(
      sql("select * from spark_6016_fix"),
      (1 to 10).map(i => Row(i))
    )

    sql("drop table spark_6016_fix")
  }

  test("SPARK-8811: compatibility with array of struct in Hive") {
    withTempPath { dir =>
      withTable("array_of_struct") {
        val conf = Seq(
          HiveUtils.CONVERT_METASTORE_PARQUET.key -> "false",
          SQLConf.PARQUET_BINARY_AS_STRING.key -> "true",
          SQLConf.PARQUET_WRITE_LEGACY_FORMAT.key -> "false")

        withSQLConf(conf: _*) {
          sql(
            s"""CREATE TABLE array_of_struct
               |STORED AS PARQUET LOCATION '${dir.toURI}'
               |AS SELECT
               |  '1st' AS a,
               |  '2nd' AS b,
               |  ARRAY(NAMED_STRUCT('a', 'val_a', 'b', 'val_b')) AS c
             """.stripMargin)

          checkAnswer(
            spark.read.parquet(dir.getCanonicalPath),
            Row("1st", "2nd", Seq(Row("val_a", "val_b"))))
        }
      }
    }
  }

  test("Verify the PARQUET conversion parameter: CONVERT_METASTORE_PARQUET") {
    withTempView("single") {
      val singleRowDF = Seq((0, "foo")).toDF("key", "value")
      singleRowDF.createOrReplaceTempView("single")

      Seq("true", "false").foreach { parquetConversion =>
        withSQLConf(HiveUtils.CONVERT_METASTORE_PARQUET.key -> parquetConversion) {
          val tableName = "test_parquet_ctas"
          withTable(tableName) {
            sql(
              s"""
                 |CREATE TABLE $tableName STORED AS PARQUET
                 |AS SELECT tmp.key, tmp.value FROM single tmp
               """.stripMargin)

            val df = spark.sql(s"SELECT * FROM $tableName WHERE key=0")
            checkAnswer(df, singleRowDF)

            val queryExecution = df.queryExecution
            if (parquetConversion == "true") {
              queryExecution.analyzed.collectFirst {
                case _: LogicalRelation =>
              }.getOrElse {
                fail(s"Expecting the query plan to convert parquet to data sources, " +
                  s"but got:\n$queryExecution")
              }
            } else {
              queryExecution.analyzed.collectFirst {
                case _: CatalogRelation =>
              }.getOrElse {
                fail(s"Expecting no conversion from parquet to data sources, " +
                  s"but got:\n$queryExecution")
              }
            }
          }
        }
      }
    }
  }

  test("values in arrays and maps stored in parquet are always nullable") {
    val df = createDataFrame(Tuple2(Map(2 -> 3), Seq(4, 5, 6)) :: Nil).toDF("m", "a")
    val mapType1 = MapType(IntegerType, IntegerType, valueContainsNull = false)
    val arrayType1 = ArrayType(IntegerType, containsNull = false)
    val expectedSchema1 =
      StructType(
        StructField("m", mapType1, nullable = true) ::
          StructField("a", arrayType1, nullable = true) :: Nil)
    assert(df.schema === expectedSchema1)

    withTable("alwaysNullable") {
      df.write.format("parquet").saveAsTable("alwaysNullable")

      val mapType2 = MapType(IntegerType, IntegerType, valueContainsNull = true)
      val arrayType2 = ArrayType(IntegerType, containsNull = true)
      val expectedSchema2 =
        StructType(
          StructField("m", mapType2, nullable = true) ::
              StructField("a", arrayType2, nullable = true) :: Nil)

      assert(table("alwaysNullable").schema === expectedSchema2)

      checkAnswer(
        sql("SELECT m, a FROM alwaysNullable"),
        Row(Map(2 -> 3), Seq(4, 5, 6)))
    }
  }

  test("Aggregation attribute names can't contain special chars \" ,;{}()\\n\\t=\"") {
    val tempDir = Utils.createTempDir()
    val filePath = new File(tempDir, "testParquet").getCanonicalPath
    val filePath2 = new File(tempDir, "testParquet2").getCanonicalPath

    val df = Seq(1, 2, 3).map(i => (i, i.toString)).toDF("int", "str")
    val df2 = df.as('x).join(df.as('y), $"x.str" === $"y.str").groupBy("y.str").max("y.int")
    intercept[Throwable](df2.write.parquet(filePath))

    val df3 = df2.toDF("str", "max_int")
    df3.write.parquet(filePath2)
    val df4 = read.parquet(filePath2)
    checkAnswer(df4, Row("1", 1) :: Row("2", 2) :: Row("3", 3) :: Nil)
    assert(df4.columns === Array("str", "max_int"))
  }
}

/**
 * A collection of tests for parquet data with various forms of partitioning.
 */
abstract class ParquetPartitioningTest extends QueryTest with SQLTestUtils with TestHiveSingleton {
  import testImplicits._

  var partitionedTableDir: File = null
  var normalTableDir: File = null
  var partitionedTableDirWithKey: File = null
  var partitionedTableDirWithComplexTypes: File = null
  var partitionedTableDirWithKeyAndComplexTypes: File = null

  override def beforeAll(): Unit = {
    super.beforeAll()
    partitionedTableDir = Utils.createTempDir()
    normalTableDir = Utils.createTempDir()

    (1 to 10).foreach { p =>
      val partDir = new File(partitionedTableDir, s"p=$p")
      sparkContext.makeRDD(1 to 10)
        .map(i => ParquetData(i, s"part-$p"))
        .toDF()
        .write.parquet(partDir.getCanonicalPath)
    }

    sparkContext
      .makeRDD(1 to 10)
      .map(i => ParquetData(i, s"part-1"))
      .toDF()
      .write.parquet(new File(normalTableDir, "normal").getCanonicalPath)

    partitionedTableDirWithKey = Utils.createTempDir()

    (1 to 10).foreach { p =>
      val partDir = new File(partitionedTableDirWithKey, s"p=$p")
      sparkContext.makeRDD(1 to 10)
        .map(i => ParquetDataWithKey(p, i, s"part-$p"))
        .toDF()
        .write.parquet(partDir.getCanonicalPath)
    }

    partitionedTableDirWithKeyAndComplexTypes = Utils.createTempDir()

    (1 to 10).foreach { p =>
      val partDir = new File(partitionedTableDirWithKeyAndComplexTypes, s"p=$p")
      sparkContext.makeRDD(1 to 10).map { i =>
        ParquetDataWithKeyAndComplexTypes(
          p, i, s"part-$p", StructContainer(i, f"${i}_string"), 1 to i)
      }.toDF().write.parquet(partDir.getCanonicalPath)
    }

    partitionedTableDirWithComplexTypes = Utils.createTempDir()

    (1 to 10).foreach { p =>
      val partDir = new File(partitionedTableDirWithComplexTypes, s"p=$p")
      sparkContext.makeRDD(1 to 10).map { i =>
        ParquetDataWithComplexTypes(i, s"part-$p", StructContainer(i, f"${i}_string"), 1 to i)
      }.toDF().write.parquet(partDir.getCanonicalPath)
    }
  }

  override protected def afterAll(): Unit = {
    partitionedTableDir.delete()
    normalTableDir.delete()
    partitionedTableDirWithKey.delete()
    partitionedTableDirWithComplexTypes.delete()
    partitionedTableDirWithKeyAndComplexTypes.delete()
  }

  /**
   * Drop named tables if they exist
 *
   * @param tableNames tables to drop
   */
  def dropTables(tableNames: String*): Unit = {
    tableNames.foreach { name =>
      sql(s"DROP TABLE IF EXISTS $name")
    }
  }

  Seq(
    "partitioned_parquet",
    "partitioned_parquet_with_key",
    "partitioned_parquet_with_complextypes",
    "partitioned_parquet_with_key_and_complextypes").foreach { table =>

    test(s"ordering of the partitioning columns $table") {
      checkAnswer(
        sql(s"SELECT p, stringField FROM $table WHERE p = 1"),
        Seq.fill(10)(Row(1, "part-1"))
      )

      checkAnswer(
        sql(s"SELECT stringField, p FROM $table WHERE p = 1"),
        Seq.fill(10)(Row("part-1", 1))
      )
    }

    test(s"project the partitioning column $table") {
      checkAnswer(
        sql(s"SELECT p, count(*) FROM $table group by p"),
        Row(1, 10) ::
          Row(2, 10) ::
          Row(3, 10) ::
          Row(4, 10) ::
          Row(5, 10) ::
          Row(6, 10) ::
          Row(7, 10) ::
          Row(8, 10) ::
          Row(9, 10) ::
          Row(10, 10) :: Nil
      )
    }

    test(s"project partitioning and non-partitioning columns $table") {
      checkAnswer(
        sql(s"SELECT stringField, p, count(intField) FROM $table GROUP BY p, stringField"),
        Row("part-1", 1, 10) ::
          Row("part-2", 2, 10) ::
          Row("part-3", 3, 10) ::
          Row("part-4", 4, 10) ::
          Row("part-5", 5, 10) ::
          Row("part-6", 6, 10) ::
          Row("part-7", 7, 10) ::
          Row("part-8", 8, 10) ::
          Row("part-9", 9, 10) ::
          Row("part-10", 10, 10) :: Nil
      )
    }

    test(s"simple count $table") {
      checkAnswer(
        sql(s"SELECT COUNT(*) FROM $table"),
        Row(100))
    }

    test(s"pruned count $table") {
      checkAnswer(
        sql(s"SELECT COUNT(*) FROM $table WHERE p = 1"),
        Row(10))
    }

    test(s"non-existent partition $table") {
      checkAnswer(
        sql(s"SELECT COUNT(*) FROM $table WHERE p = 1000"),
        Row(0))
    }

    test(s"multi-partition pruned count $table") {
      checkAnswer(
        sql(s"SELECT COUNT(*) FROM $table WHERE p IN (1,2,3)"),
        Row(30))
    }

    test(s"non-partition predicates $table") {
      checkAnswer(
        sql(s"SELECT COUNT(*) FROM $table WHERE intField IN (1,2,3)"),
        Row(30))
    }

    test(s"sum $table") {
      checkAnswer(
        sql(s"SELECT SUM(intField) FROM $table WHERE intField IN (1,2,3) AND p = 1"),
        Row(1 + 2 + 3))
    }

    test(s"hive udfs $table") {
      checkAnswer(
        sql(s"SELECT concat(stringField, stringField) FROM $table"),
        sql(s"SELECT stringField FROM $table").rdd.map {
          case Row(s: String) => Row(s + s)
        }.collect().toSeq)
    }
  }

  Seq(
    "partitioned_parquet_with_key_and_complextypes",
    "partitioned_parquet_with_complextypes").foreach { table =>

    test(s"SPARK-5775 read struct from $table") {
      checkAnswer(
        sql(
          s"""
             |SELECT p, structField.intStructField, structField.stringStructField
             |FROM $table WHERE p = 1
           """.stripMargin),
        (1 to 10).map(i => Row(1, i, f"${i}_string")))
    }

    test(s"SPARK-5775 read array from $table") {
      checkAnswer(
        sql(s"SELECT arrayField, p FROM $table WHERE p = 1"),
        (1 to 10).map(i => Row(1 to i, 1)))
    }
  }


  test("non-part select(*)") {
    checkAnswer(
      sql("SELECT COUNT(*) FROM normal_parquet"),
      Row(10))
  }
}<|MERGE_RESOLUTION|>--- conflicted
+++ resolved
@@ -453,11 +453,7 @@
       // Converted test_parquet should be cached.
       sessionState.catalog.getCachedDataSourceTable(tableIdentifier) match {
         case null => fail("Converted test_parquet should be cached in the cache.")
-<<<<<<< HEAD
-        case logical @ LogicalRelation(parquetRelation: HadoopFsRelation, _, _, _) => // OK
-=======
-        case LogicalRelation(_: HadoopFsRelation, _, _) => // OK
->>>>>>> 9ea201cf
+        case LogicalRelation(_: HadoopFsRelation, _, _, _) => // OK
         case other =>
           fail(
             "The cached test_parquet should be a Parquet Relation. " +
